--- conflicted
+++ resolved
@@ -449,15 +449,11 @@
     """ Tests cube generated with specified grid_spacing and the rest of the values set
     as default values """
     grid_spacing = 5
-<<<<<<< HEAD
-    cube = generate_metadata(MANDATORY_ATTRIBUTE_DEFAULTS, x_grid_spacing=grid_spacing, y_grid_spacing=grid_spacing)
-=======
     cube = generate_metadata(
         MANDATORY_ATTRIBUTE_DEFAULTS,
         x_grid_spacing=grid_spacing,
         y_grid_spacing=grid_spacing,
     )
->>>>>>> 84a89440
 
     assert np.diff(cube.coord(axis="y").points)[0] == grid_spacing
     assert np.diff(cube.coord(axis="x").points)[0] == grid_spacing
