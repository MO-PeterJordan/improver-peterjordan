--- conflicted
+++ resolved
@@ -81,13 +81,8 @@
             Grid resolution along the x axis. Degrees for latlon or metres for equalarea.
              If not provided, defaults to 10 degrees for "latlon" grid or 2000 metres for
              "equalarea" grid
-<<<<<<< HEAD
-         y_grid_spacing:
-            Grid resolution along the y axis. Degrees for latlon or metres for equalarea.
-=======
         y_grid_spacing:
              Grid resolution along the y axis. Degrees for latlon or metres for equalarea.
->>>>>>> 84a89440
              If not provided, defaults to 10 degrees for "latlon" grid or 2000 metres for
              "equalarea" grid
         domain_corner:
@@ -104,13 +99,6 @@
         x_grid_spacing = GRID_COORD_ATTRIBUTES[spatial_grid]["default_grid_spacing"]
     if y_grid_spacing is None:
         y_grid_spacing = GRID_COORD_ATTRIBUTES[spatial_grid]["default_grid_spacing"]
-<<<<<<< HEAD
-
-
-    if domain_corner is None:
-        domain_corner = _set_domain_corner(ypoints, xpoints, x_grid_spacing, y_grid_spacing)
-    y_array, x_array = _create_yx_arrays(ypoints, xpoints, domain_corner, x_grid_spacing, y_grid_spacing)
-=======
 
     if domain_corner is None:
         domain_corner = _set_domain_corner(
@@ -119,7 +107,6 @@
     y_array, x_array = _create_yx_arrays(
         ypoints, xpoints, domain_corner, x_grid_spacing, y_grid_spacing
     )
->>>>>>> 84a89440
 
     y_coord = DimCoord(
         y_array,
@@ -144,15 +131,11 @@
 
 
 def _create_yx_arrays(
-<<<<<<< HEAD
-    ypoints: int, xpoints: int, domain_corner: Tuple[float, float], x_grid_spacing: float, y_grid_spacing: float
-=======
     ypoints: int,
     xpoints: int,
     domain_corner: Tuple[float, float],
     x_grid_spacing: float,
     y_grid_spacing: float,
->>>>>>> 84a89440
 ) -> Tuple[ndarray, ndarray]:
     """
     Creates arrays for constructing y and x DimCoords.
